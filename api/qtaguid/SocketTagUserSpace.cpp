/*
 * Copyright (C) 2017 The Android Open Source Project
 *
 * Licensed under the Apache License, Version 2.0 (the "License");
 * you may not use this file except in compliance with the License.
 * You may obtain a copy of the License at
 *
 *      http://www.apache.org/licenses/LICENSE-2.0
 *
 * Unless requied by applicable law or agreed to in writing, software
 * distributed under the License is distributed on an "AS IS" BASIS,
 * WITHOUT WARRANTIES OR CONDITIONS OF ANY KIND, either express or implied.
 * See the License for the specific language governing permissions and
 * limitations under the License.
 *
 */

/*
 * This socket tagging test is to ensure that the
 * netfilter/xt_qtaguid kernel module somewhat behaves as expected
 * with respect to tagging sockets.
 */
#define LOG_TAG "SocketTagUsrSpaceTest"
#include "SocketTagUserSpace.h"
#include <arpa/inet.h>
#include <assert.h>
#include <cutils/qtaguid.h>
#include <errno.h>
#include <fcntl.h>
#include <inttypes.h>
#include <netinet/in.h>
#include <stdio.h>
#include <stdlib.h>
#include <sys/socket.h>
#include <sys/types.h>
#include <sys/utsname.h>
#include <string>

#include <fstream>

#include <android-base/stringprintf.h>
#include <gtest/gtest.h>
#include <utils/Log.h>

static const int kMaxCounterSet = 2;

namespace android {

#define SKIP_IF_QTAGUID_NOT_SUPPORTED()                                        \
  do {                                                                         \
    bool hasQtaguidSupport;                                                    \
    EXPECT_EQ(checkKernelSupport(&hasQtaguidSupport), 0)                       \
        << "kernel support check failed";                                      \
    if (!hasQtaguidSupport) {                                                  \
      GTEST_LOG_(INFO) << "skipped since kernel version is not compatible.\n"; \
      return;                                                                  \
    }                                                                          \
  } while (0);
/* A helper program to generate some traffic between two socket. */
int server_download(SockInfo sock_server, SockInfo sock_client) {
  struct sockaddr_in server, client;
  server.sin_addr.s_addr = inet_addr("127.0.0.1");
  server.sin_family = AF_INET;
  server.sin_port = htons(8765);
  if (bind(sock_server.fd, (struct sockaddr *)&server, sizeof(server)) < 0) {
    std::cerr << "bind failed" << std::endl;
    return -1;
  }
  listen(sock_server.fd, 3);
  int sock_addr_length;
  sock_addr_length = sizeof(struct sockaddr_in);
  if (connect(sock_client.fd, (struct sockaddr *)&server, sizeof(server)), 0) {
    return -1;
  }
  int new_socket;
  new_socket = accept(sock_server.fd, (struct sockaddr *)&client,
                      reinterpret_cast<socklen_t *>(&sock_addr_length));
  if (new_socket < 0) {
    return -1;
  }
  int packet_Count = 1024;
  char byte_buffer[1024];
  snprintf(byte_buffer, sizeof(byte_buffer), "%d", packet_Count);
  send(sock_client.fd, "start", 5, 0);
  if (recv(new_socket, byte_buffer, strlen(byte_buffer), 0) < 0) {
    close(new_socket);
    return -1;
  }
  memset(byte_buffer, 'x', 1023);
  byte_buffer[1023] = '\0';
  if (send(new_socket, byte_buffer, strlen(byte_buffer), 0) < 0) {
    close(new_socket);
    return -1;
  }
  EXPECT_GE(recv(sock_client.fd, byte_buffer, 1024, 0), 0);
  close(new_socket);
  return 0;
}

int checkKernelSupport(bool *qtaguidSupport) {
  int ret;
  struct utsname buf;
  int kernel_version_major;
  int kernel_version_minor;

  ret = uname(&buf);
  if (ret) {
    ret = -errno;
    std::cout << "Get system information failed: %s\n"
              << strerror(errno) << std::endl;
    return ret;
  }
  char dummy;
  ret = sscanf(buf.release, "%d.%d%c", &kernel_version_major,
               &kernel_version_minor, &dummy);
  // For device running kernel 4.9 or above and running Android P, it should use
  // the eBPF cgroup filter to monitoring networking stats instead. So it may
  // not have xt_qtaguid module on device. But for devices that still have
  // xt_qtaguid, this test is still useful to make sure it behaves properly.
  // b/30950746
  if (ret >= 2 && ((kernel_version_major == 4 && kernel_version_minor >= 9) ||
                   (kernel_version_major > 4))) {
    *qtaguidSupport = (access("/dev/xt_qtaguid", F_OK) != -1);
  } else {
    *qtaguidSupport = true;
  }
  return 0;
}

/* socket setup, initial the socket and try to validate the socket. */
int SockInfo::setup(int tag) {
  fd = socket(AF_INET, SOCK_STREAM, 0);
  if (fd < 0) {
    std::cout << "socket creation failed: %s" << strerror(errno) << std::endl;
    return -1;
  }
  if (qtaguid_tagSocket(fd, tag, getuid()) < 0) {
    std::cout << "socket setup: failed to tag" << std::endl;
    close(fd);
    return -1;
  }

  if (qtaguid_untagSocket(fd) < 0) {
    std::cout << "socket setup: Unexpected results" << std::endl;
    close(fd);
    return -1;
  }
  return 0;
}

/* Check if the socket is properly tagged by read through the proc file.*/
bool SockInfo::checkTag(uint64_t acct_tag, uid_t uid) {
<<<<<<< HEAD
  uint64_t k_tag;
  uint32_t k_uid;
  long dummy_count;
  pid_t dummy_pid;
=======
>>>>>>> 6a3a9bc7

  std::ifstream fctrl("/proc/net/xt_qtaguid/ctrl", std::fstream::in);
  if (!fctrl.is_open()) {
    std::cout << "qtaguid ctrl open failed!" << std::endl;
  }

  uint64_t full_tag = (acct_tag << 32) | uid;
  std::string buff =
      android::base::StringPrintf(" tag=0x%" PRIx64 " (uid=%u)", full_tag, uid);

  std::string ctrl_data;
  std::size_t pos = std::string::npos;
  while (std::getline(fctrl, ctrl_data)) {
    pos = ctrl_data.find(buff);
    if (pos != std::string::npos) break;
  }
  return pos != std::string::npos;
}

/*
 * Check if the socket traffic statistics is properly recorded by reading the
 * corresponding proc file.
 */
bool SockInfo::checkStats(uint64_t acct_tag, uid_t uid, int counterSet,
                          uint32_t *stats_result) {
  uint64_t kTag = (uint64_t)acct_tag << 32;

  std::ifstream fstats("/proc/net/xt_qtaguid/stats", std::fstream::in);
  if (!fstats.is_open()) {
    std::cout << "qtaguid ctrl open failed!" << std::endl;
  }
  std::string buff =
      android::base::StringPrintf("0x%" PRIx64 " %u %d", kTag, uid, counterSet);
  std::string stats_data;
  std::size_t pos = std::string::npos;
  while (std::getline(fstats, stats_data)) {
    pos = stats_data.find(buff);
    if (pos != std::string::npos) {
      std::string match_data = stats_data.substr(pos);
      sscanf(match_data.c_str(), "0x%" PRIx64 " %u %d %d %d", &kTag, &uid,
             &counterSet, stats_result, stats_result + 1);
      return pos != std::string::npos;
    }
  }
  return pos != std::string::npos;
}

class SocketTagUsrSpaceTest : public ::testing::Test {
 protected:
  uint32_t stats_result_[2];
  SockInfo sock_0;
  SockInfo sock_1;
  uid_t fake_uid;
  uid_t fake_uid2;
  uid_t inet_uid;
  uid_t my_uid;
  pid_t my_pid;
  int valid_tag1;
  int valid_tag2;
  uint64_t max_uint_tag;

  virtual void SetUp() {
    my_uid = getuid();
    my_pid = getpid();
    srand48(my_pid * my_uid);
    // Adjust fake UIDs and tags so that multiple instances can run
    // in parallel.
    fake_uid = rand() & 0x7FFFFFFF;
    fake_uid2 = rand() & 0x7FFFFFFF;
    inet_uid = 1024;
    valid_tag1 = (my_pid << 12) | (rand());
    valid_tag2 = (my_pid << 12) | (rand());
    max_uint_tag = 0xffffffff00000000llu;
    max_uint_tag = 1llu << 63 | (((uint64_t)my_pid << 48) ^ max_uint_tag);
    // Check the node /dev/xt_qtaguid exist before start.
    struct stat nodeStat;
    EXPECT_GE(stat("/dev/xt_qtaguid", &nodeStat), 0)
        << "fail to check /dev/xt_qtaguid";
    // We want to clean up any previous faulty test runs.
    EXPECT_GE(qtaguid_deleteTagData(0, fake_uid), 0)
        << "Failed to delete fake_uid";
    EXPECT_GE(qtaguid_deleteTagData(0, fake_uid2), 0)
        << "Failed to delete fake_uid2";
    EXPECT_GE(qtaguid_deleteTagData(0, my_uid), 0) << "Failed to delete my_uid";
    EXPECT_GE(qtaguid_deleteTagData(0, inet_uid), 0)
        << "Failed to delete inet_uid";
    ASSERT_FALSE(sock_0.setup(valid_tag1)) << "socket0 setup failed";
    ASSERT_FALSE(sock_1.setup(valid_tag1)) << "socket1 setup failed";
  }

  virtual void TearDown() {
    if (sock_0.fd >= 0) {
      close(sock_0.fd);
    }
    if (sock_1.fd >= 0) {
      close(sock_1.fd);
    }
  }
};

/* Tag to a invalid socket fd, should fail */
TEST_F(SocketTagUsrSpaceTest, invalidSockfdFail) {
  EXPECT_LT(qtaguid_tagSocket(-1, valid_tag1, my_uid), 0)
      << "Invalid socketfd case 1, should fail.";
}

/* Check the stats of a invalid socket, should fail. */
TEST_F(SocketTagUsrSpaceTest, CheckStatsInvalidSocketFail) {
  SKIP_IF_QTAGUID_NOT_SUPPORTED();

  memset(stats_result_, 0, 2);
  EXPECT_FALSE(sock_0.checkStats(valid_tag1, fake_uid, 0, stats_result_))
      << "No stats should be here";
}

/* Untag invalid socket fd, should fail */
TEST_F(SocketTagUsrSpaceTest, UntagInvalidSocketFail) {
  EXPECT_LT(qtaguid_untagSocket(-1), 0) << "invalid socket fd, should fail";
  EXPECT_LT(qtaguid_untagSocket(sock_0.fd), 0)
      << "no tags on sock0, should fail";
}

/*
 * Set the counter to a number larger then max counter avalaible
 * should fail
 */
TEST_F(SocketTagUsrSpaceTest, CounterSetNumExceedFail) {
  int wrongCounterNum = kMaxCounterSet + 1;
  EXPECT_LT(qtaguid_setCounterSet(wrongCounterNum, my_uid), 0)
      << "Invalid counter set number, should fail.";
}

/* Tag without valid uid, should be tagged with my_uid */
TEST_F(SocketTagUsrSpaceTest, NoUidTag) {
  SKIP_IF_QTAGUID_NOT_SUPPORTED();

  EXPECT_GE(qtaguid_tagSocket(sock_0.fd, valid_tag1, 0), 0)
      << "tag failed without uid";
  EXPECT_TRUE(sock_0.checkTag(valid_tag1, my_uid)) << "Tag not found";
}

/*
 * Tag without tag and uid number, should be tagged with tag 0 and
 * my_uid
 */
TEST_F(SocketTagUsrSpaceTest, NoTagNoUid) {
  SKIP_IF_QTAGUID_NOT_SUPPORTED();

  EXPECT_GE(qtaguid_tagSocket(sock_0.fd, 0, 0), 0)
      << "no tag and uid infomation";
  ASSERT_TRUE(sock_0.checkTag(0, my_uid)) << "Tag not found";
}

/* Untag from a tagged socket */
TEST_F(SocketTagUsrSpaceTest, ValidUntag) {
  SKIP_IF_QTAGUID_NOT_SUPPORTED();

  EXPECT_GE(qtaguid_tagSocket(sock_0.fd, valid_tag1, my_uid), 0);
  EXPECT_TRUE(sock_0.checkTag(valid_tag1, my_uid)) << "Tag not found";
  EXPECT_GE(qtaguid_untagSocket(sock_0.fd), 0);
  EXPECT_FALSE(sock_0.checkTag(valid_tag1, my_uid)) << "Tag should be removed";
}

/* Tag a socket for the first time */
TEST_F(SocketTagUsrSpaceTest, ValidFirsttag) {
  SKIP_IF_QTAGUID_NOT_SUPPORTED();

  EXPECT_GE(qtaguid_tagSocket(sock_0.fd, valid_tag2, fake_uid), 0);
  EXPECT_TRUE(sock_0.checkTag(valid_tag2, fake_uid)) << "Tag not found.";
}

/* ReTag a already tagged socket with the same tag and uid */
TEST_F(SocketTagUsrSpaceTest, ValidReTag) {
  SKIP_IF_QTAGUID_NOT_SUPPORTED();

  EXPECT_GE(qtaguid_tagSocket(sock_0.fd, valid_tag2, fake_uid), 0);
  EXPECT_GE(qtaguid_tagSocket(sock_0.fd, valid_tag2, fake_uid), 0);
  EXPECT_TRUE(sock_0.checkTag(valid_tag2, fake_uid)) << "Tag not found.";
}

/*
 * Retag a already tagged socket with the same uid but different tag
 * Should keep the second one and untag the original one
 */
TEST_F(SocketTagUsrSpaceTest, ValidReTagWithAcctTagChange) {
  SKIP_IF_QTAGUID_NOT_SUPPORTED();

  EXPECT_GE(qtaguid_tagSocket(sock_0.fd, valid_tag2, fake_uid), 0);
  EXPECT_GE(qtaguid_tagSocket(sock_0.fd, valid_tag1, fake_uid), 0);
  EXPECT_TRUE(sock_0.checkTag(valid_tag1, fake_uid)) << "Tag not found.";
  EXPECT_FALSE(sock_0.checkTag(valid_tag2, fake_uid))
      << "Tag should not be here";
}

/*
 * Retag a already tagged socket with different uid and different tag.
 * Should keep both
 */
TEST_F(SocketTagUsrSpaceTest, ReTagWithUidChange) {
  EXPECT_GE(qtaguid_tagSocket(sock_0.fd, valid_tag2, fake_uid), 0);
  EXPECT_GE(qtaguid_tagSocket(sock_0.fd, valid_tag1, fake_uid2), 0);
}

/*
 * Retag a already tagged socket with different uid but the same tag.
 * The original one should be replaced by the new one.
 */
TEST_F(SocketTagUsrSpaceTest, ReTagWithUidChange2) {
  SKIP_IF_QTAGUID_NOT_SUPPORTED();

  EXPECT_GE(qtaguid_tagSocket(sock_0.fd, valid_tag2, fake_uid), 0);
  EXPECT_GE(qtaguid_tagSocket(sock_0.fd, valid_tag2, fake_uid2), 0);
  EXPECT_TRUE(sock_0.checkTag(valid_tag2, fake_uid2)) << "Tag not found.";
  EXPECT_FALSE(sock_0.checkTag(valid_tag2, fake_uid))
      << "Tag should not be here";
}

/* Tag two sockets with two uids and two tags. */
TEST_F(SocketTagUsrSpaceTest, TagAnotherSocket) {
  SKIP_IF_QTAGUID_NOT_SUPPORTED();

  EXPECT_GE(qtaguid_tagSocket(sock_0.fd, max_uint_tag, my_uid), 0);
  EXPECT_GE(qtaguid_tagSocket(sock_1.fd, valid_tag1, fake_uid2), 0);
  EXPECT_TRUE(sock_1.checkTag(valid_tag1, fake_uid2)) << "Tag not found.";
  EXPECT_GE(qtaguid_untagSocket(sock_0.fd), 0);
  EXPECT_FALSE(sock_0.checkTag(max_uint_tag, fake_uid))
      << "Tag should not be there";
  EXPECT_TRUE(sock_1.checkTag(valid_tag1, fake_uid2)) << "Tag not found";
  EXPECT_GE(qtaguid_untagSocket(sock_1.fd), 0);
  EXPECT_FALSE(sock_1.checkTag(valid_tag1, fake_uid2))
      << "Tag should not be there";
}

/* Tag two sockets with the same uid but different acct_tags. */
TEST_F(SocketTagUsrSpaceTest, SameUidTwoSocket) {
  SKIP_IF_QTAGUID_NOT_SUPPORTED();

  EXPECT_GE(qtaguid_tagSocket(sock_0.fd, valid_tag1, my_uid), 0);
  EXPECT_GE(qtaguid_tagSocket(sock_1.fd, valid_tag2, my_uid), 0);
  EXPECT_TRUE(sock_1.checkTag(valid_tag2, my_uid)) << "Tag not found.";
  EXPECT_TRUE(sock_0.checkTag(valid_tag1, my_uid)) << "Tag not found.";
  EXPECT_GE(qtaguid_untagSocket(sock_0.fd), 0);
  EXPECT_FALSE(sock_0.checkTag(valid_tag1, my_uid))
      << "Tag should not be there";
  EXPECT_TRUE(sock_1.checkTag(valid_tag2, my_uid)) << "Tag not found";
  EXPECT_GE(qtaguid_untagSocket(sock_1.fd), 0);
  EXPECT_FALSE(sock_1.checkTag(valid_tag2, my_uid))
      << "Tag should not be there";
}

/* Tag two sockets with the same acct_tag but different uids */
TEST_F(SocketTagUsrSpaceTest, SameTagTwoSocket) {
  SKIP_IF_QTAGUID_NOT_SUPPORTED();

  EXPECT_GE(qtaguid_tagSocket(sock_0.fd, valid_tag1, fake_uid), 0);
  EXPECT_GE(qtaguid_tagSocket(sock_1.fd, valid_tag1, fake_uid2), 0);
  EXPECT_TRUE(sock_1.checkTag(valid_tag1, fake_uid)) << "Tag not found.";
  EXPECT_TRUE(sock_0.checkTag(valid_tag1, fake_uid2)) << "Tag not found.";
  EXPECT_GE(qtaguid_untagSocket(sock_0.fd), 0);
  EXPECT_FALSE(sock_0.checkTag(valid_tag1, fake_uid))
      << "Tag should not be there";
  EXPECT_TRUE(sock_1.checkTag(valid_tag1, fake_uid2)) << "Tag not found";
  EXPECT_GE(qtaguid_untagSocket(sock_1.fd), 0);
  EXPECT_FALSE(sock_1.checkTag(valid_tag1, fake_uid2))
      << "Tag should not be there";
}

/* Tag a closed socket, should fail. */
TEST_F(SocketTagUsrSpaceTest, TagInvalidSocketFail) {
  SKIP_IF_QTAGUID_NOT_SUPPORTED();

  close(sock_0.fd);
  EXPECT_LT(qtaguid_tagSocket(sock_0.fd, valid_tag1, my_uid), 0);
  EXPECT_FALSE(sock_0.checkTag(valid_tag1, my_uid))
      << "Tag should not be there";
}

/* untag from a closed socket, should fail. */
TEST_F(SocketTagUsrSpaceTest, UntagClosedSocketFail) {
  SKIP_IF_QTAGUID_NOT_SUPPORTED();

  EXPECT_GE(qtaguid_tagSocket(sock_1.fd, valid_tag1, my_uid), 0);
  EXPECT_TRUE(sock_1.checkTag(valid_tag1, my_uid));
  close(sock_1.fd);
  EXPECT_LT(qtaguid_untagSocket(sock_1.fd), 0)
      << "no tag attached, should fail";
}

/*
 * try to connect with google.com in order to generate some
 * tranffic through the socket, the traffic statistics should
 * be stored in the stats file and will be returned.
 */
TEST_F(SocketTagUsrSpaceTest, dataTransmitTest) {
  SKIP_IF_QTAGUID_NOT_SUPPORTED();

  memset(stats_result_, 0, 2);
  EXPECT_GE(qtaguid_tagSocket(sock_0.fd, valid_tag1, inet_uid), 0);
  EXPECT_TRUE(sock_0.checkTag(valid_tag1, inet_uid)) << "tag not found";
  EXPECT_GE(server_download(sock_0, sock_1), 0);
  EXPECT_GE(qtaguid_untagSocket(sock_0.fd), 0);
  close(sock_0.fd);
  EXPECT_TRUE(sock_0.checkStats(valid_tag1, inet_uid, 0, stats_result_))
      << "failed to retreive data";
  EXPECT_GT(*stats_result_, (uint32_t)0) << "no stats found for this socket";
  EXPECT_GT(*(stats_result_ + 1), (uint32_t)0)
      << "no stats stored for this socket";
}

/* Generate some traffic first and then delete the
 * tag and uid from stats. All the stats related should
 * be deleted. checkStats() should return false.
 */
TEST_F(SocketTagUsrSpaceTest, dataStatsDeleteTest) {
  SKIP_IF_QTAGUID_NOT_SUPPORTED();

  memset(stats_result_, 0, 2);
  EXPECT_GE(qtaguid_tagSocket(sock_0.fd, valid_tag1, fake_uid), 0);
  EXPECT_TRUE(sock_0.checkTag(valid_tag1, fake_uid)) << "tag not found";
  EXPECT_GE(server_download(sock_0, sock_1), 0);
  EXPECT_GE(qtaguid_untagSocket(sock_0.fd), 0);
  EXPECT_TRUE(sock_0.checkStats(valid_tag1, fake_uid, 0, stats_result_))
      << "failed to retreive data";
  EXPECT_GT(*stats_result_, (uint32_t)0) << "no stats found for this socket";
  EXPECT_GT(*(stats_result_ + 1), (uint32_t)0)
      << "no stats stored for this socket";
  EXPECT_GE(qtaguid_deleteTagData(0, fake_uid), 0)
      << "Failed to delete fake_uid";
  EXPECT_FALSE(sock_0.checkStats(valid_tag1, fake_uid, 0, stats_result_))
      << "NO DATA should be stored";
}

/*
 * try to store the traffic stats in the secound counter
 * insdead of the first. All the stats should be stored
 * in the secound counter.
 */
TEST_F(SocketTagUsrSpaceTest, CounterSetTest) {
  SKIP_IF_QTAGUID_NOT_SUPPORTED();

  memset(stats_result_, 0, 2);
  EXPECT_GE(qtaguid_tagSocket(sock_1.fd, valid_tag1, inet_uid), 0);
  EXPECT_GE(qtaguid_setCounterSet(1, inet_uid), 0);
  EXPECT_TRUE(sock_1.checkTag(valid_tag1, inet_uid)) << "tag not found";
  EXPECT_GE(server_download(sock_0, sock_1), 0);
  EXPECT_GE(qtaguid_untagSocket(sock_1.fd), 0);
  close(sock_1.fd);
  EXPECT_TRUE(sock_1.checkStats(valid_tag1, inet_uid, 1, stats_result_))
      << "failed to retreive data";
  uint32_t packet_count = 1;
  uint32_t total_byte = 1024;
  EXPECT_GT(*stats_result_, total_byte) << "no stats found for this socket";
  EXPECT_GT(*(stats_result_ + 1), packet_count)
      << "wrong stats stored for this socket";
  uint32_t stats_foreground[2] = {0, 0};
  EXPECT_TRUE(sock_0.checkStats(valid_tag1, inet_uid, 0, stats_foreground))
      << "fail to retrieve data";
  EXPECT_LE(*stats_foreground, (uint32_t)0) << "stats data is not zero";
}
}  // namespace android<|MERGE_RESOLUTION|>--- conflicted
+++ resolved
@@ -150,13 +150,6 @@
 
 /* Check if the socket is properly tagged by read through the proc file.*/
 bool SockInfo::checkTag(uint64_t acct_tag, uid_t uid) {
-<<<<<<< HEAD
-  uint64_t k_tag;
-  uint32_t k_uid;
-  long dummy_count;
-  pid_t dummy_pid;
-=======
->>>>>>> 6a3a9bc7
 
   std::ifstream fctrl("/proc/net/xt_qtaguid/ctrl", std::fstream::in);
   if (!fctrl.is_open()) {
